--- conflicted
+++ resolved
@@ -9,16 +9,9 @@
 # Things we need to do the tests
 import numpy as np
 import numpy.testing as npt
-<<<<<<< HEAD
-from .baselines import get_standard_atoms, get_standard_structure
+from .baselines import get_standard_atoms
 from .learning_tests.pymatgen_test import _get_sites_for_standard_structure
 
-=======
-from .baselines import get_standard_structure
-from .regression_tests.pymatgen_regression_test import _get_sites_for_standard_structure
-from ase import Atoms
-from pymatgen.io.ase import AseAtomsAdaptor
->>>>>>> 661c40b3
 
 def test_find_adsorption_sites():
     '''
@@ -27,8 +20,7 @@
     the value of that object when the key is 'all'.
     '''
     standard_sites = _get_sites_for_standard_structure()['all']
-    atoms = AseAtomsAdaptor.get_atoms(get_standard_structure())
-    sites = find_adsorption_sites(atoms)
+    sites = find_adsorption_sites(get_standard_atoms())
     npt.assert_allclose(np.array(sites), np.array(standard_sites), rtol=1e-5, atol=-1e-7)
 
 
